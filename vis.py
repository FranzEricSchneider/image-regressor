--- conflicted
+++ resolved
@@ -90,25 +90,7 @@
 
         name = f"{prefix}_{timestamp}_{i}.jpg"
         if label is not None:
-<<<<<<< HEAD
             highlight_text(uint8_image, f"{label:.1f}")
-=======
-            white = 255
-            black = 0
-            if len(uint8_image.shape) == 3 and uint8_image.shape[2] == 3:
-                white = (255, 255, 255)
-                black = (0, 0, 0)
-            uint8_image[:50, :100] = white
-            cv2.putText(
-                img=uint8_image,
-                text=f"{label:.1f}",
-                org=(10, 30),
-                fontFace=cv2.FONT_HERSHEY_SIMPLEX,
-                fontScale=1,
-                color=black,
-                thickness=2,
-            )
->>>>>>> 0ed7e15f
         cv2.imwrite(str(savedir.joinpath(name)), uint8_image)
 
     print(f"Saved images as {savedir.joinpath(prefix)}_{timestamp}_0-{len(x) - 1}.jpg")
