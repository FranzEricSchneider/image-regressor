CONFIG = {
    "data_dir": None,
    "extension": "png",
    "starting_channels": 3,
    "regression_key": "value",
    "is_autoencoder": False,
    "wandb": True,
<<<<<<< HEAD
    "wandb_print":
    [
        "PW",
        "train_augmentation_path",
        "use_existing",
        "lin_depth",
        "lin_width",
    ],
=======
    "wandb_print": ["PW", "is_autoencoder", "pretrained_embedding", "frozen_embedding"],
>>>>>>> 0ed7e15f
    "keyfile": "/hdd/wandb.json",
    "train": True,
    # Option to log images during training to the /tmp/ dir for visualization.
    # This is likely a slowdown so should be used for debugging.
    "log_images": False,
    "num_vis_images": 1,
    # Choose between "all" or a list of layer indices
    "idx_vis_layers": [3],
    "models": [],
    # "models": ["checkpoint.pth"],
    # "models": [{"name": "checkpoint.pth", "run_path": "image-regression/3q34k58v", "replace": True}],
    # "models": [{"name": "checkpoint.pth", "run_path": "image-regression/fqsx3zdk", "replace": True},
    #            {"name": "checkpoint.pth", "run_path": "image-regression/37z196qx", "replace": True},
    #            {"name": "checkpoint.pth", "run_path": "image-regression/phan45yu", "replace": True}],
    # "models": ["checkpoint.pth",
    #            {"name": "checkpoint.pth", "run_path": "image-regression/sk5209ak", "replace": True}],
<<<<<<< HEAD

    "pretrained_embedding": None,
    # "pretrained_embedding": {"name": "checkpoint.pth", "run_path": "image-regression/8o91vqqo", "replace": True},
    "frozen_embedding": False,

    "lr": 1e-3,  # 1e-2
    "scheduler": "constant",
    "StepLR_kwargs": {"step_size": 5, "gamma": 0.2},
    "LRTest_kwargs": {"min_per_epoch": 4.5, "runtime_min": 45, "start": 1e-6, "end": 1.0},
    "OneCycleLR_kwargs": {"max_lr": 1e-2, "min_lr": 6e-6},
    "CosMulti_kwargs": {"epoch_per_cycle": 5, "eta_min": 6e-6},
    # mode: min (ideally value goes down) or max (opposite)
    # factor: scale factor for LR
    # patience: number of epochs with no improvement after which LR is reduced
    "ReduceLROnPlateau_kwargs": {"mode": "min", "patience": 2, "factor": 0.5, "min_lr": 6e-6},

=======
    # If we define a model using a path to a .pth file, this needs to be a list
    # to the corresponding wandb config.yaml file
    "config_paths": None,
    # "pretrained_embedding": None,
    "pretrained_embedding": {
        "name": "checkpoint.pth",
        "run_path": "image-regression/8o91vqqo",
        "replace": True,
    },
    "frozen_embedding": False,
    "lr": 5e-3,
    "scheduler": "constant",
    "StepLR_kwargs": {"step_size": 5, "gamma": 0.2},
    "LRTest_kwargs": {"min_per_epoch": 2, "runtime_min": 20, "start": 1e-6, "end": 0.5},
    "OneCycleLR_kwargs": {"max_lr": 2.5e-3, "min_lr": 2.5e-6},
    "CosMulti_kwargs": {"epoch_per_cycle": 20, "eta_min": 1.5e-6},
>>>>>>> 0ed7e15f
    # Augmentations are stored in a json file as (name, kwargs). They are
    # applied in the loader phase. The way to experiment with augmentations is
    # to make a copy of the file, set those that you want, and then select the
    # files one-by-one as a command-line argument.
<<<<<<< HEAD
    "train_augmentation_path": "./train_aug_pwim.json",
    "test_augmentation_path": "./test_aug_pwim.json",

=======
    "train_augmentation_path": "./train_augmentations.json",
    "test_augmentation_path": "./test_augmentations.json",
>>>>>>> 0ed7e15f
    # Increase if you can handle it, generally
    # "batch_size": 500,  # MNIST original size, regressor
    # "batch_size": 32,  # MNIST scaled up
    # "batch_size": 24,  # Beets
    # "batch_size": 100,  # Outdoors @ //4,//4
    # "batch_size": 52,  # Vines @ //4,//4  (Hand-made model)
    # "batch_size": 10,  # Vines @ //4,//4  (Large model safety)
    "batch_size": 6,  # Backyard @ //4,//4  (Large model safety)
    # "epochs": 8,  # Beets
    # "epochs": 40,  # Outdoors
    "epochs": 50,  # Vines
    # "epochs": 10,  # LRTest
    "wd": 0.01,
<<<<<<< HEAD
    "end_early": {"too_high": {}, "nans": {}, "growth": {}},

=======
    # TODO: Try out all of these models on bigger input pictures
>>>>>>> 0ed7e15f
    # None
    # resnet18, resnet34, resnet50, resnet101, resnet152,
    # vgg11, vgg11_bn, vgg13, vgg13_bn, vgg16, vgg16_bn, vgg19, vgg19_bn
    # DON'T USE FOR NOW: inception_v3
    # densenet121, densenet161, densenet169, densenet201
    # mobilenet_v2, mobilenet_v3_large, mobilenet_v3_small
    # efficientnet_b0, efficientnet_b1, efficientnet_b2, efficientnet_b3,
    # efficientnet_b4, efficientnet_b5, efficientnet_b6, efficientnet_b7,
    # efficientnet_v2_s, efficientnet_v2_m, efficientnet_v2_l
    "use_existing": None,
    "pretrained": True,
    # Used only when not using an existing encoder
    "cnn_depth": 3,
    "cnn_kernel": 3,
    "cnn_width": 256,
    "cnn_outdim": 128,
    "cnn_downsample": 4,
    "cnn_batchnorm": False,
    "cnn_dropout": None,
    "pool": "max",  # "avg",
    "lin_depth": 3,
    "lin_width": 256,
    "lin_batchnorm": True,
    "lin_dropout": None,
    # Choices are None or a number. If a number is given, we will squash the
    # final values with a sigmoid and scale it so it's from 0-limit. If we want
    # to set the lower limit in the future we can expand this.
    "output_limit": None,
    # How many epochs between validation checks (can take a while)
    "eval_report_iter": 1,
    # How many batches between wandb logs if we are logging batch stats
    "train_report_iter": 1,
}<|MERGE_RESOLUTION|>--- conflicted
+++ resolved
@@ -5,7 +5,6 @@
     "regression_key": "value",
     "is_autoencoder": False,
     "wandb": True,
-<<<<<<< HEAD
     "wandb_print":
     [
         "PW",
@@ -14,9 +13,6 @@
         "lin_depth",
         "lin_width",
     ],
-=======
-    "wandb_print": ["PW", "is_autoencoder", "pretrained_embedding", "frozen_embedding"],
->>>>>>> 0ed7e15f
     "keyfile": "/hdd/wandb.json",
     "train": True,
     # Option to log images during training to the /tmp/ dir for visualization.
@@ -33,8 +29,10 @@
     #            {"name": "checkpoint.pth", "run_path": "image-regression/phan45yu", "replace": True}],
     # "models": ["checkpoint.pth",
     #            {"name": "checkpoint.pth", "run_path": "image-regression/sk5209ak", "replace": True}],
-<<<<<<< HEAD
 
+    # If we define a model using a path to a .pth file, this needs to be a list
+    # to the corresponding wandb config.yaml file
+    "config_paths": None,
     "pretrained_embedding": None,
     # "pretrained_embedding": {"name": "checkpoint.pth", "run_path": "image-regression/8o91vqqo", "replace": True},
     "frozen_embedding": False,
@@ -50,36 +48,13 @@
     # patience: number of epochs with no improvement after which LR is reduced
     "ReduceLROnPlateau_kwargs": {"mode": "min", "patience": 2, "factor": 0.5, "min_lr": 6e-6},
 
-=======
-    # If we define a model using a path to a .pth file, this needs to be a list
-    # to the corresponding wandb config.yaml file
-    "config_paths": None,
-    # "pretrained_embedding": None,
-    "pretrained_embedding": {
-        "name": "checkpoint.pth",
-        "run_path": "image-regression/8o91vqqo",
-        "replace": True,
-    },
-    "frozen_embedding": False,
-    "lr": 5e-3,
-    "scheduler": "constant",
-    "StepLR_kwargs": {"step_size": 5, "gamma": 0.2},
-    "LRTest_kwargs": {"min_per_epoch": 2, "runtime_min": 20, "start": 1e-6, "end": 0.5},
-    "OneCycleLR_kwargs": {"max_lr": 2.5e-3, "min_lr": 2.5e-6},
-    "CosMulti_kwargs": {"epoch_per_cycle": 20, "eta_min": 1.5e-6},
->>>>>>> 0ed7e15f
     # Augmentations are stored in a json file as (name, kwargs). They are
     # applied in the loader phase. The way to experiment with augmentations is
     # to make a copy of the file, set those that you want, and then select the
     # files one-by-one as a command-line argument.
-<<<<<<< HEAD
-    "train_augmentation_path": "./train_aug_pwim.json",
-    "test_augmentation_path": "./test_aug_pwim.json",
-
-=======
     "train_augmentation_path": "./train_augmentations.json",
     "test_augmentation_path": "./test_augmentations.json",
->>>>>>> 0ed7e15f
+
     # Increase if you can handle it, generally
     # "batch_size": 500,  # MNIST original size, regressor
     # "batch_size": 32,  # MNIST scaled up
@@ -93,12 +68,8 @@
     "epochs": 50,  # Vines
     # "epochs": 10,  # LRTest
     "wd": 0.01,
-<<<<<<< HEAD
     "end_early": {"too_high": {}, "nans": {}, "growth": {}},
 
-=======
-    # TODO: Try out all of these models on bigger input pictures
->>>>>>> 0ed7e15f
     # None
     # resnet18, resnet34, resnet50, resnet101, resnet152,
     # vgg11, vgg11_bn, vgg13, vgg13_bn, vgg16, vgg16_bn, vgg19, vgg19_bn
